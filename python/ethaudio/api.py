--- conflicted
+++ resolved
@@ -608,12 +608,8 @@
     """
     if self.mock:
       print('{} connected to {}'.format(self.name, src))
-<<<<<<< HEAD
-      self.state = 'playing'
-=======
+      self.state = 'playing' # TODO: only play station based streams
       self.source = src
-      self.state = 'connected'
->>>>>>> 2107f91c
       return
     # TODO: future work, make pandora and shairport use audio fifos that makes it simple to switch their sinks
     # make a special home, with specific config to launch pianobar in (this allows us to have multiple pianobars)
@@ -1161,14 +1157,8 @@
 
   @save_on_success
   def set_stream(self, id, name=None, station_id=None, cmd=None):
-<<<<<<< HEAD
     """ Set play/pause on a specific pandora source """
     if int(id) not in self.streams:
-=======
-    """ Send commands to a specific pandora source """
-
-    if id not in self.streams:
->>>>>>> 2107f91c
       return error('Stream id {} does not exist!'.format(id))
 
     # try:
@@ -1176,7 +1166,6 @@
     #   name, _ = updated_val(name, strm['name'])
     # except:
     #   return error('ERROR!')
-<<<<<<< HEAD
 
     # TODO: this needs to be handled inside the stream itself
     try:
@@ -1200,39 +1189,16 @@
         self.streams[id].ctrl.ban()
       elif cmd == 'shelve':
         self.streams[id].ctrl.shelve()
-      elif cmd == 'explain':
-        self.streams[id].ctrl.explain()
-      elif cmd == 'history':
-        self.streams[id].ctrl.history()
+      elif cmd == 'station':
+        if station_id is not None:
+          self.streams[id].ctrl.station(station_id)
+        else:
+          return error('Station_ID required. Please try again.')
       else:
         print('Command "{}" not recognized.'.format(cmd))
     except Exception as e:
       print('error setting stream: {}'.format(e))
       pass # TODO: actually report error
-=======
-    
-    if cmd == 'play':
-      self.streams[id].ctrl.play()
-    elif cmd == 'pause':
-      self.streams[id].ctrl.pause()
-    elif cmd == 'stop':
-      self.streams[id].ctrl.stop()    
-    elif cmd == 'next':
-      self.streams[id].ctrl.next()
-    elif cmd == 'love':
-      self.streams[id].ctrl.love()
-    elif cmd == 'ban':
-      self.streams[id].ctrl.ban()
-    elif cmd == 'shelve':
-      self.streams[id].ctrl.shelve()
-    elif cmd == 'station':
-      if station_id is not None:
-        self.streams[id].ctrl.station(station_id)
-      else:
-        return error('Station_ID required. Please try again.')
-    else:
-      print('Command "{}" not recognized.'.format(cmd))
->>>>>>> 2107f91c
 
   @save_on_success
   def get_stations(self, id, stream_index=None):
