--- conflicted
+++ resolved
@@ -31,13 +31,7 @@
 pip3 install -e # local install of ethaudio so we can test against it
 pytest tests/test_ethaudio.py
 ```
-<<<<<<< HEAD
-=======
 ### Flashing Preamp Code
 1. Go to the firmware directory on the Pi with "cd ~/fw". It should be created in the home directory with "./util/copy_python_to_board.sh" that was run previously
 2. Once you are ready to flash the ST chip on the preamp board, run the flashing script from the Pi terminal with "./preamp_flash.sh"
 3. If you want to change the software on the preamp, change the content of 'preamp_bd.bin' or change 'preamp_flash.sh' to flash a binary file of your choosing
-
-## TODO add howto configure USB audio for shairport
-## TODO follow strategy for handling 7.1 channel audio -> 4 stereo output
->>>>>>> adbc7265
